// Copyright Elasticsearch B.V. and/or licensed to Elasticsearch B.V. under one
// or more contributor license agreements. Licensed under the Elastic License;
// you may not use this file except in compliance with the Elastic License.

package elasticsearch

import (
	"bytes"
	"context"
	"encoding/json"
	"errors"
	"fmt"
	"io/ioutil"
	"net/http"
	"reflect"
	"strings"

	"github.com/elastic/cloud-on-k8s/pkg/controller/elasticsearch/client"
	"github.com/elastic/cloud-on-k8s/test/e2e/test"
	"github.com/go-test/deep"
)

type DataIntegrityCheck struct {
<<<<<<< HEAD
	clientFactory func() (client.Client, error) // recreate clients for cases where we switch scheme in tests
	indexName     string
	numShards     int
	sampleData    map[string]interface{}
	docCount      int
}

func NewDataIntegrityCheck(es v1alpha1.Elasticsearch, k *test.K8sClient) *DataIntegrityCheck {
=======
	client      client.Client
	indexName   string
	numShards   int
	numReplicas int
	sampleData  map[string]interface{}
	docCount    int
}

func NewDataIntegrityCheck(k *test.K8sClient, b Builder) (*DataIntegrityCheck, error) {
	elasticsearchClient, err := NewElasticsearchClient(b.Elasticsearch, k)
	if err != nil {
		return nil, err
	}

>>>>>>> cca8fa14
	return &DataIntegrityCheck{
		clientFactory: func() (client.Client, error) {
			return NewElasticsearchClient(es, k)
		},
		indexName: "data-integrity-check",
		sampleData: map[string]interface{}{
			"foo": "bar",
		},
<<<<<<< HEAD
		docCount:  5,
		numShards: 3,
	}
}

func (dc *DataIntegrityCheck) Init() error {
	esClient, err := dc.clientFactory()
	if err != nil {
		return err
	}
	// default to 0 replicas to ensure we test data migration works
=======
		docCount:    5,
		numShards:   3,
		numReplicas: dataIntegrityReplicas(b),
	}, nil
}

func (dc *DataIntegrityCheck) Init() error {
>>>>>>> cca8fa14
	indexSettings := `
{
    "settings" : {
        "index" : {
            "number_of_shards" : %d,
            "number_of_replicas" : %d
        }
    }
}
`
	// create the index with controlled settings
	indexCreation, err := http.NewRequest(
		http.MethodPut,
		fmt.Sprintf("/%s", dc.indexName),
		bytes.NewBufferString(fmt.Sprintf(indexSettings, dc.numShards, dc.numReplicas)),
	)
	if err != nil {
		return err
	}
	resp, err := esClient.Request(context.Background(), indexCreation)
	defer resp.Body.Close() // nolint
	if err != nil {
		return err
	}

	// index a number of sample documents
	payload, err := json.Marshal(dc.sampleData)
	if err != nil {
		return err
	}
	for i := 0; i < dc.docCount; i++ {
		r, err := http.NewRequest(http.MethodPut, fmt.Sprintf("/%s/_doc/%d?refresh=true", dc.indexName, i), bytes.NewReader(payload))
		if err != nil {
			return err
		}
		resp, err = esClient.Request(context.Background(), r)
		defer resp.Body.Close() // nolint
		if err != nil {
			return err
		}
	}
	return nil
}

func (dc *DataIntegrityCheck) Verify() error {
	esClient, err := dc.clientFactory()
	if err != nil {
		return err
	}

	// retrieve the previously indexed documents
	r, err := http.NewRequest(http.MethodGet, fmt.Sprintf("/%s/_search", dc.indexName), nil)
	if err != nil {
		return err
	}
	response, err := esClient.Request(context.Background(), r)
	if err != nil {
		return err
	}
	defer response.Body.Close() // nolint
	var results client.SearchResults
	resultBytes, err := ioutil.ReadAll(response.Body)
	if err != nil {
		return err
	}
	err = json.Unmarshal(resultBytes, &results)
	if err != nil {
		return err
	}
	// the overall count should be the same
	if len(results.Hits.Hits) != dc.docCount {
		println(string(resultBytes))
		return fmt.Errorf("expected %d got %d, data loss", dc.docCount, len(results.Hits.Hits))
	}
	// each document should be identical with the sample we used to create the test data
	for _, h := range results.Hits.Hits {
		if diff := deep.Equal(dc.sampleData, h.Source); diff != nil {
			return errors.New(strings.Join(diff, ", "))
		}
	}
	return nil
}

// dataIntegrityReplicas returns the number of replicas to use for the data integrity check,
// according to the cluster topology, since it affects the cluster health during the mutation.
func dataIntegrityReplicas(b Builder) int {
	initial := b.MutatedFrom
	if initial == nil {
		initial = &b // consider mutated == initial
	}

	if initial.Elasticsearch.Spec.NodeCount() == 1 || b.Elasticsearch.Spec.NodeCount() == 1 {
		// a 1 node cluster can only be green if shards have no replicas
		return 0
	}

	// attempt do detect a rolling upgrade scenario
	// Important: this only checks ES version and spec, other changes such as secure settings update
	// are tricky to capture and ignored here.
	isVersionUpgrade := initial.Elasticsearch.Spec.Version != b.Elasticsearch.Spec.Version
	for _, initialNs := range initial.Elasticsearch.Spec.Nodes {
		for _, mutatedNs := range b.Elasticsearch.Spec.Nodes {
			if initialNs.Name == mutatedNs.Name &&
				(isVersionUpgrade || !reflect.DeepEqual(initialNs, mutatedNs)) {
				// a rolling upgrade is scheduled for that NodeSpec
				// we need at least 1 replica per shard for the cluster to remain green during the operation
				return 1
			}
		}
	}

	// default to 0 replicas, to ensure proper data migration happens during the mutation
	return 0
}<|MERGE_RESOLUTION|>--- conflicted
+++ resolved
@@ -21,42 +21,26 @@
 )
 
 type DataIntegrityCheck struct {
-<<<<<<< HEAD
 	clientFactory func() (client.Client, error) // recreate clients for cases where we switch scheme in tests
 	indexName     string
 	numShards     int
+	numReplicas   int
 	sampleData    map[string]interface{}
 	docCount      int
 }
 
-func NewDataIntegrityCheck(es v1alpha1.Elasticsearch, k *test.K8sClient) *DataIntegrityCheck {
-=======
-	client      client.Client
-	indexName   string
-	numShards   int
-	numReplicas int
-	sampleData  map[string]interface{}
-	docCount    int
-}
-
-func NewDataIntegrityCheck(k *test.K8sClient, b Builder) (*DataIntegrityCheck, error) {
-	elasticsearchClient, err := NewElasticsearchClient(b.Elasticsearch, k)
-	if err != nil {
-		return nil, err
-	}
-
->>>>>>> cca8fa14
+func NewDataIntegrityCheck(k *test.K8sClient, b Builder) *DataIntegrityCheck {
 	return &DataIntegrityCheck{
 		clientFactory: func() (client.Client, error) {
-			return NewElasticsearchClient(es, k)
+			return NewElasticsearchClient(b.Elasticsearch, k)
 		},
 		indexName: "data-integrity-check",
 		sampleData: map[string]interface{}{
 			"foo": "bar",
 		},
-<<<<<<< HEAD
-		docCount:  5,
-		numShards: 3,
+		docCount:    5,
+		numShards:   3,
+		numReplicas: dataIntegrityReplicas(b),
 	}
 }
 
@@ -66,15 +50,6 @@
 		return err
 	}
 	// default to 0 replicas to ensure we test data migration works
-=======
-		docCount:    5,
-		numShards:   3,
-		numReplicas: dataIntegrityReplicas(b),
-	}, nil
-}
-
-func (dc *DataIntegrityCheck) Init() error {
->>>>>>> cca8fa14
 	indexSettings := `
 {
     "settings" : {
@@ -146,7 +121,6 @@
 	}
 	// the overall count should be the same
 	if len(results.Hits.Hits) != dc.docCount {
-		println(string(resultBytes))
 		return fmt.Errorf("expected %d got %d, data loss", dc.docCount, len(results.Hits.Hits))
 	}
 	// each document should be identical with the sample we used to create the test data
