// Copyright Elasticsearch B.V. and/or licensed to Elasticsearch B.V. under one
// or more contributor license agreements. Licensed under the Elastic License;
// you may not use this file except in compliance with the Elastic License.

package v1

import (
<<<<<<< HEAD
	"github.com/elastic/cloud-on-k8s/pkg/controller/common/version"
=======
	"github.com/elastic/cloud-on-k8s/pkg/utils/stringsutil"
>>>>>>> 764c4fb4
	"github.com/elastic/go-ucfg"

	commonv1 "github.com/elastic/cloud-on-k8s/pkg/apis/common/v1"
)

const (
<<<<<<< HEAD
	NodeData      = "node.data"
	NodeIngest    = "node.ingest"
	NodeMaster    = "node.master"
	NodeML        = "node.ml"
	NodeTransform = "node.transform"
=======
	NodeData   = "node.data"
	NodeIngest = "node.ingest"
	NodeMaster = "node.master"
	NodeML     = "node.ml"

	MasterRole = "master"
	DataRole   = "data"
	IngestRole = "ingest"
	MLRole     = "ml"
>>>>>>> 764c4fb4
)

// ClusterSettings is the cluster node in elasticsearch.yml.
type ClusterSettings struct {
	InitialMasterNodes []string `config:"initial_master_nodes"`
}

// Node is the node section in elasticsearch.yml.
type Node struct {
<<<<<<< HEAD
	Master    bool `config:"master"`
	Data      bool `config:"data"`
	Ingest    bool `config:"ingest"`
	ML        bool `config:"ml"`
	Transform bool `config:"transform"` // available as of 7.7.0
=======
	Master bool     `config:"master"`
	Data   bool     `config:"data"`
	Ingest bool     `config:"ingest"`
	ML     bool     `config:"ml"`
	Roles  []string `config:"roles"` // available as of 7.9.0, takes priority over the other fields if non-nil
}

func (n *Node) HasMasterRole() bool {
	if n.Roles == nil {
		return n.Master
	}
	return stringsutil.StringInSlice(MasterRole, n.Roles)
}

func (n *Node) HasDataRole() bool {
	if n.Roles == nil {
		return n.Data
	}
	return stringsutil.StringInSlice(DataRole, n.Roles)
}

func (n *Node) HasIngestRole() bool {
	if n.Roles == nil {
		return n.Ingest
	}
	return stringsutil.StringInSlice(IngestRole, n.Roles)
}

func (n *Node) HasMLRole() bool {
	if n.Roles == nil {
		return n.ML
	}
	return stringsutil.StringInSlice(MLRole, n.Roles)
>>>>>>> 764c4fb4
}

// ElasticsearchSettings is a typed subset of elasticsearch.yml for purposes of the operator.
type ElasticsearchSettings struct {
	Node    Node            `config:"node"`
	Cluster ClusterSettings `config:"cluster"`
}

// DefaultCfg is an instance of ElasticsearchSettings with defaults set as they are in Elasticsearch.
<<<<<<< HEAD
// cfg is the user provided config we want defaults for, ver is the version of Elasticsearch.
func DefaultCfg(cfg *ucfg.Config, ver version.Version) ElasticsearchSettings {
	settings := ElasticsearchSettings{
		Node: Node{
			Master:    true,
			Data:      true,
			Ingest:    true,
			ML:        true,
			Transform: false,
		},
	}
	if ver.IsSameOrAfter(version.From(7, 7, 0)) {
		// this setting did not exist before 7.7.0 its default depends on the node.data value
		settings.Node.Transform = true
		if cfg == nil {
			return settings
		}
		dataNode, err := cfg.Bool(NodeData, -1, commonv1.CfgOptions...)
		if err == nil && !dataNode {
			settings.Node.Transform = false
		}
	}
	return settings
=======
var DefaultCfg = ElasticsearchSettings{
	// Values below only make senses if there is no "node.roles" in the configuration provided by the user
	Node: Node{
		Master: true,
		Data:   true,
		Ingest: true,
		ML:     true,
	},
>>>>>>> 764c4fb4
}

// Unpack unpacks Config into a typed subset.
func UnpackConfig(c *commonv1.Config, ver version.Version) (ElasticsearchSettings, error) {
	if c == nil {
		// make this nil safe to allow a ptr value to work around Json serialization issues
		return DefaultCfg(ucfg.New(), ver), nil
	}
	config, err := ucfg.NewFrom(c.Data, commonv1.CfgOptions...)
	if err != nil {
		return ElasticsearchSettings{}, err
	}
	esSettings := DefaultCfg(config, ver)
	err = config.Unpack(&esSettings, commonv1.CfgOptions...)
	return esSettings, err
}<|MERGE_RESOLUTION|>--- conflicted
+++ resolved
@@ -5,34 +5,25 @@
 package v1
 
 import (
-<<<<<<< HEAD
 	"github.com/elastic/cloud-on-k8s/pkg/controller/common/version"
-=======
 	"github.com/elastic/cloud-on-k8s/pkg/utils/stringsutil"
->>>>>>> 764c4fb4
 	"github.com/elastic/go-ucfg"
 
 	commonv1 "github.com/elastic/cloud-on-k8s/pkg/apis/common/v1"
 )
 
 const (
-<<<<<<< HEAD
 	NodeData      = "node.data"
 	NodeIngest    = "node.ingest"
 	NodeMaster    = "node.master"
 	NodeML        = "node.ml"
 	NodeTransform = "node.transform"
-=======
-	NodeData   = "node.data"
-	NodeIngest = "node.ingest"
-	NodeMaster = "node.master"
-	NodeML     = "node.ml"
 
-	MasterRole = "master"
-	DataRole   = "data"
-	IngestRole = "ingest"
-	MLRole     = "ml"
->>>>>>> 764c4fb4
+	MasterRole    = "master"
+	DataRole      = "data"
+	IngestRole    = "ingest"
+	MLRole        = "ml"
+	TransformRole = "transform"
 )
 
 // ClusterSettings is the cluster node in elasticsearch.yml.
@@ -42,18 +33,12 @@
 
 // Node is the node section in elasticsearch.yml.
 type Node struct {
-<<<<<<< HEAD
-	Master    bool `config:"master"`
-	Data      bool `config:"data"`
-	Ingest    bool `config:"ingest"`
-	ML        bool `config:"ml"`
-	Transform bool `config:"transform"` // available as of 7.7.0
-=======
-	Master bool     `config:"master"`
-	Data   bool     `config:"data"`
-	Ingest bool     `config:"ingest"`
-	ML     bool     `config:"ml"`
-	Roles  []string `config:"roles"` // available as of 7.9.0, takes priority over the other fields if non-nil
+	Master    bool     `config:"master"`
+	Data      bool     `config:"data"`
+	Ingest    bool     `config:"ingest"`
+	ML        bool     `config:"ml"`
+	Transform bool     `config:"transform"` // available as of 7.7.0
+	Roles     []string `config:"roles"`     // available as of 7.9.0, takes priority over the other fields if non-nil
 }
 
 func (n *Node) HasMasterRole() bool {
@@ -82,7 +67,13 @@
 		return n.ML
 	}
 	return stringsutil.StringInSlice(MLRole, n.Roles)
->>>>>>> 764c4fb4
+}
+
+func (n *Node) HasTransformRole() bool {
+	if n.Roles == nil {
+		return n.Transform
+	}
+	return stringsutil.StringInSlice(TransformRole, n.Roles)
 }
 
 // ElasticsearchSettings is a typed subset of elasticsearch.yml for purposes of the operator.
@@ -92,10 +83,10 @@
 }
 
 // DefaultCfg is an instance of ElasticsearchSettings with defaults set as they are in Elasticsearch.
-<<<<<<< HEAD
 // cfg is the user provided config we want defaults for, ver is the version of Elasticsearch.
 func DefaultCfg(cfg *ucfg.Config, ver version.Version) ElasticsearchSettings {
 	settings := ElasticsearchSettings{
+		// Values below only make sense if there is no "node.roles" in the configuration provided by the user
 		Node: Node{
 			Master:    true,
 			Data:      true,
@@ -116,16 +107,6 @@
 		}
 	}
 	return settings
-=======
-var DefaultCfg = ElasticsearchSettings{
-	// Values below only make senses if there is no "node.roles" in the configuration provided by the user
-	Node: Node{
-		Master: true,
-		Data:   true,
-		Ingest: true,
-		ML:     true,
-	},
->>>>>>> 764c4fb4
 }
 
 // Unpack unpacks Config into a typed subset.
