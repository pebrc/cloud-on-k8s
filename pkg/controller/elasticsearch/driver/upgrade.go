--- conflicted
+++ resolved
@@ -59,7 +59,6 @@
 	if err != nil {
 		return results.WithError(err)
 	}
-<<<<<<< HEAD
 
 	nodeNameToID, err := esState.NodeNameToID()
 	if err != nil {
@@ -68,14 +67,12 @@
 	logger := log.WithValues("namespace", d.ES.Namespace, "es_name", d.ES.Name)
 	nodeShutdown := shutdown.NewNodeShutdown(esClient, nodeNameToID, esclient.Restart, d.ES.ResourceVersion, logger)
 
-=======
 	// Get the list of pods currently existing in the StatefulSetList
 	currentPods, err := statefulSets.GetActualPods(d.Client)
 	if err != nil {
 		return results.WithError(err)
 	}
 	numberOfPods := len(currentPods)
->>>>>>> c302d507
 	// Maybe upgrade some of the nodes.
 	deletedPods, err := newRollingUpgrade(
 		ctx,
