--- conflicted
+++ resolved
@@ -27,15 +27,14 @@
 	return response, c.post(ctx, "/_license", licenses, &response)
 }
 
-<<<<<<< HEAD
 func (c *clientV7) StartBasic(ctx context.Context) (StartBasicResponse, error) {
 	var response StartBasicResponse
 	return response, c.post(ctx, "/_license/start_basic?acknowledge=true", nil, &response)
-=======
+}
+
 func (c *clientV7) StartTrial(ctx context.Context) (StartTrialResponse, error) {
 	var response StartTrialResponse
 	return response, c.post(ctx, "/_license/start_trial?acknowledge=true", nil, &response)
->>>>>>> 6ad34cba
 }
 
 func (c *clientV7) AddVotingConfigExclusions(ctx context.Context, nodeNames []string, timeout string) error {
