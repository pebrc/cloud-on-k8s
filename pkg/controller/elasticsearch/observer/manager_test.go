--- conflicted
+++ resolved
@@ -6,12 +6,8 @@
 
 import (
 	"bytes"
-<<<<<<< HEAD
 	"context"
-	"io/ioutil"
-=======
 	"io"
->>>>>>> 0d11cf4e
 	"net/http"
 	"testing"
 	"time"
