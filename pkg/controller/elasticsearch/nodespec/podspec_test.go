--- conflicted
+++ resolved
@@ -5,11 +5,8 @@
 package nodespec
 
 import (
-<<<<<<< HEAD
+	"context"
 	"path"
-=======
-	"context"
->>>>>>> f1688279
 	"sort"
 	"testing"
 
