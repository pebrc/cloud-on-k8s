--- conflicted
+++ resolved
@@ -35,20 +35,16 @@
 )
 
 // reconcileElasticUser reconciles a single secret holding the "elastic" user password.
-<<<<<<< HEAD
-func reconcileElasticUser(ctx context.Context, c k8s.Client, es esv1.Elasticsearch, existingFileRealm filerealm.Realm) (users, error) {
-=======
-func reconcileElasticUser(c k8s.Client, es esv1.Elasticsearch, existingFileRealm, userProvidedFileRealm filerealm.Realm) (users, error) {
+func reconcileElasticUser(ctx context.Context, c k8s.Client, es esv1.Elasticsearch, existingFileRealm, userProvidedFileRealm filerealm.Realm) (users, error) {
 	secretName := esv1.ElasticUserSecret(es.Name)
 	// if user has set up the elastic user via the file realm do not create the operator managed secret to avoid confusion
 	if userProvidedFileRealm.PasswordHashForUser(ElasticUserName) != nil {
-		return nil, k8s.DeleteSecretIfExists(c, types.NamespacedName{
+		return nil, k8s.DeleteSecretIfExists(ctx, c, types.NamespacedName{
 			Namespace: es.Namespace,
 			Name:      secretName,
 		})
 	}
 	// regular reconciliation if user did not choose to set a password for the elastic user
->>>>>>> 2d1bbedf
 	return reconcilePredefinedUsers(
 		ctx,
 		c,
