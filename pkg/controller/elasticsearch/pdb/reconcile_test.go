--- conflicted
+++ resolved
@@ -7,16 +7,6 @@
 import (
 	"reflect"
 	"testing"
-
-<<<<<<< HEAD
-	commonv1beta1 "github.com/elastic/cloud-on-k8s/pkg/apis/common/v1beta1"
-	"github.com/elastic/cloud-on-k8s/pkg/apis/elasticsearch/v1beta1"
-	"github.com/elastic/cloud-on-k8s/pkg/controller/common/defaults"
-	"github.com/elastic/cloud-on-k8s/pkg/controller/elasticsearch/label"
-	"github.com/elastic/cloud-on-k8s/pkg/controller/elasticsearch/name"
-	"github.com/elastic/cloud-on-k8s/pkg/utils/k8s"
-=======
->>>>>>> 2f102890
 	"github.com/stretchr/testify/require"
 	"k8s.io/api/policy/v1beta1"
 	"k8s.io/apimachinery/pkg/api/errors"
@@ -26,9 +16,8 @@
 	"k8s.io/client-go/kubernetes/scheme"
 	"sigs.k8s.io/controller-runtime/pkg/client/fake"
 	"sigs.k8s.io/controller-runtime/pkg/controller/controllerutil"
-
-	commonv1alpha1 "github.com/elastic/cloud-on-k8s/pkg/apis/common/v1alpha1"
-	"github.com/elastic/cloud-on-k8s/pkg/apis/elasticsearch/v1alpha1"
+	commonv1beta1 "github.com/elastic/cloud-on-k8s/pkg/apis/common/v1beta1"
+	esv1beta1 "github.com/elastic/cloud-on-k8s/pkg/apis/elasticsearch/v1beta1"
 	"github.com/elastic/cloud-on-k8s/pkg/controller/common"
 	"github.com/elastic/cloud-on-k8s/pkg/controller/common/hash"
 	"github.com/elastic/cloud-on-k8s/pkg/controller/elasticsearch/label"
@@ -38,19 +27,7 @@
 )
 
 func TestReconcile(t *testing.T) {
-<<<<<<< HEAD
-	require.NoError(t, v1beta1.AddToScheme(scheme.Scheme))
-
-	esMeta := metav1.ObjectMeta{
-		Name:      "my-cluster",
-		Namespace: "my-namespace",
-	}
-	esMeta.Labels = label.NewLabels(k8s.ExtractNamespacedName(&esMeta))
-
-	intStrRef := func(i intstr.IntOrString) *intstr.IntOrString {
-		return &i
-=======
-	require.NoError(t, v1alpha1.AddToScheme(scheme.Scheme))
+	require.NoError(t, esv1beta1.AddToScheme(scheme.Scheme))
 	defaultPDB := func() *v1beta1.PodDisruptionBudget {
 		return &v1beta1.PodDisruptionBudget{
 			ObjectMeta: metav1.ObjectMeta{
@@ -68,18 +45,12 @@
 				MaxUnavailable: nil,
 			},
 		}
->>>>>>> 2f102890
-	}
-	defaultEs := v1alpha1.Elasticsearch{ObjectMeta: metav1.ObjectMeta{Name: "cluster", Namespace: "ns"}}
+	}
+	defaultEs := esv1beta1.Elasticsearch{ObjectMeta: metav1.ObjectMeta{Name: "cluster", Namespace: "ns"}}
 	type args struct {
-<<<<<<< HEAD
-		c  k8s.Client
-		es v1beta1.Elasticsearch
-=======
 		k8sClient    k8s.Client
-		es           v1alpha1.Elasticsearch
+		es           esv1beta1.Elasticsearch
 		statefulSets sset.StatefulSetList
->>>>>>> 2f102890
 	}
 	tests := []struct {
 		name    string
@@ -131,16 +102,10 @@
 		{
 			name: "pdb disabled in the ES spec: should delete the existing one",
 			args: args{
-<<<<<<< HEAD
-				c: k8s.WrapClient(fake.NewFakeClient()),
-				es: v1beta1.Elasticsearch{
-					ObjectMeta: esMeta,
-=======
 				k8sClient: k8s.WrapClient(fake.NewFakeClient(defaultPDB())),
-				es: v1alpha1.Elasticsearch{
+				es: esv1beta1.Elasticsearch{
 					ObjectMeta: metav1.ObjectMeta{Name: "cluster", Namespace: "ns"},
-					Spec:       v1alpha1.ElasticsearchSpec{PodDisruptionBudget: &commonv1alpha1.PodDisruptionBudgetTemplate{}},
->>>>>>> 2f102890
+					Spec:       esv1beta1.ElasticsearchSpec{PodDisruptionBudget: &commonv1beta1.PodDisruptionBudgetTemplate{}},
 				},
 				statefulSets: sset.StatefulSetList{sset.TestSset{Replicas: 3, Master: true, Data: true}.Build()},
 			},
@@ -171,7 +136,7 @@
 	return pdb
 }
 
-func withOwnerRef(pdb *v1beta1.PodDisruptionBudget, es v1alpha1.Elasticsearch) *v1beta1.PodDisruptionBudget {
+func withOwnerRef(pdb *v1beta1.PodDisruptionBudget, es esv1beta1.Elasticsearch) *v1beta1.PodDisruptionBudget {
 	if err := controllerutil.SetControllerReference(&es, pdb, scheme.Scheme); err != nil {
 		panic(err)
 	}
@@ -183,9 +148,9 @@
 }
 
 func Test_expectedPDB(t *testing.T) {
-	require.NoError(t, v1alpha1.AddToScheme(scheme.Scheme))
+	require.NoError(t, esv1beta1.AddToScheme(scheme.Scheme))
 	type args struct {
-		es           v1alpha1.Elasticsearch
+		es           esv1beta1.Elasticsearch
 		statefulSets sset.StatefulSetList
 	}
 	tests := []struct {
@@ -196,7 +161,7 @@
 		{
 			name: "PDB disabled in the spec",
 			args: args{
-				es:           v1alpha1.Elasticsearch{Spec: v1alpha1.ElasticsearchSpec{PodDisruptionBudget: &commonv1alpha1.PodDisruptionBudgetTemplate{}}},
+				es:           esv1beta1.Elasticsearch{Spec: esv1beta1.ElasticsearchSpec{PodDisruptionBudget: &commonv1beta1.PodDisruptionBudgetTemplate{}}},
 				statefulSets: sset.StatefulSetList{sset.TestSset{Replicas: 3, Master: true, Data: true}.Build()},
 			},
 			want: nil,
@@ -204,7 +169,7 @@
 		{
 			name: "Build default PDB",
 			args: args{
-				es:           v1alpha1.Elasticsearch{ObjectMeta: metav1.ObjectMeta{Name: "cluster", Namespace: "ns"}},
+				es:           esv1beta1.Elasticsearch{ObjectMeta: metav1.ObjectMeta{Name: "cluster", Namespace: "ns"}},
 				statefulSets: sset.StatefulSetList{sset.TestSset{Replicas: 3, Master: true, Data: true}.Build()},
 			},
 			want: &v1beta1.PodDisruptionBudget{
@@ -227,18 +192,10 @@
 		{
 			name: "Inherit user-provided labels",
 			args: args{
-<<<<<<< HEAD
-				c: k8s.WrapClient(fake.NewFakeClient()),
-				es: v1beta1.Elasticsearch{
-					ObjectMeta: esMeta,
-					Spec: v1beta1.ElasticsearchSpec{
+				es: esv1beta1.Elasticsearch{
+					ObjectMeta: metav1.ObjectMeta{Name: "cluster", Namespace: "ns"},
+					Spec: esv1beta1.ElasticsearchSpec{
 						PodDisruptionBudget: &commonv1beta1.PodDisruptionBudgetTemplate{
-=======
-				es: v1alpha1.Elasticsearch{
-					ObjectMeta: metav1.ObjectMeta{Name: "cluster", Namespace: "ns"},
-					Spec: v1alpha1.ElasticsearchSpec{
-						PodDisruptionBudget: &commonv1alpha1.PodDisruptionBudgetTemplate{
->>>>>>> 2f102890
 							ObjectMeta: metav1.ObjectMeta{
 								Labels: map[string]string{"a": "b", "c": "d"},
 							}},
@@ -266,19 +223,11 @@
 		{
 			name: "Use user-provided PDB spec",
 			args: args{
-<<<<<<< HEAD
-				c: k8s.WrapClient(fake.NewFakeClient()),
-				es: v1beta1.Elasticsearch{
-					ObjectMeta: esMeta,
-					Spec: v1beta1.ElasticsearchSpec{
-						PodDisruptionBudget: &commonv1beta1.PodDisruptionBudgetTemplate{},
-=======
-				es: v1alpha1.Elasticsearch{
+				es: esv1beta1.Elasticsearch{
 					ObjectMeta: metav1.ObjectMeta{Name: "cluster", Namespace: "ns"},
-					Spec: v1alpha1.ElasticsearchSpec{
-						PodDisruptionBudget: &commonv1alpha1.PodDisruptionBudgetTemplate{
+					Spec: esv1beta1.ElasticsearchSpec{
+						PodDisruptionBudget: &commonv1beta1.PodDisruptionBudgetTemplate{
 							Spec: v1beta1.PodDisruptionBudgetSpec{MinAvailable: intStrPtr(intstr.FromInt(42))}},
->>>>>>> 2f102890
 					},
 				},
 				statefulSets: sset.StatefulSetList{sset.TestSset{Replicas: 3, Master: true, Data: true}.Build()},
@@ -312,7 +261,7 @@
 
 func Test_allowedDisruptions(t *testing.T) {
 	type args struct {
-		es          v1alpha1.Elasticsearch
+		es          esv1beta1.Elasticsearch
 		actualSsets sset.StatefulSetList
 	}
 	tests := []struct {
@@ -323,19 +272,7 @@
 		{
 			name: "no health reported: no disruption allowed",
 			args: args{
-<<<<<<< HEAD
-				c: k8s.WrapClient(fake.NewFakeClient(&v1beta1.PodDisruptionBudget{
-					ObjectMeta: metav1.ObjectMeta{
-						Name: name.DefaultPodDisruptionBudget(esMeta.Name), Namespace: esMeta.Namespace,
-					},
-				})),
-				es: v1beta1.Elasticsearch{
-					ObjectMeta: esMeta,
-					Spec: v1beta1.ElasticsearchSpec{
-						PodDisruptionBudget: &commonv1beta1.PodDisruptionBudgetTemplate{},
-					},
-=======
-				es:          v1alpha1.Elasticsearch{Status: v1alpha1.ElasticsearchStatus{}},
+				es:          esv1beta1.Elasticsearch{Status: esv1beta1.ElasticsearchStatus{}},
 				actualSsets: sset.StatefulSetList{sset.TestSset{Replicas: 3}.Build()},
 			},
 			want: 0,
@@ -343,7 +280,7 @@
 		{
 			name: "yellow health: no disruption allowed",
 			args: args{
-				es:          v1alpha1.Elasticsearch{Status: v1alpha1.ElasticsearchStatus{Health: v1alpha1.ElasticsearchYellowHealth}},
+				es:          esv1beta1.Elasticsearch{Status: esv1beta1.ElasticsearchStatus{Health: esv1beta1.ElasticsearchYellowHealth}},
 				actualSsets: sset.StatefulSetList{sset.TestSset{Replicas: 3}.Build()},
 			},
 			want: 0,
@@ -351,7 +288,7 @@
 		{
 			name: "red health: no disruption allowed",
 			args: args{
-				es:          v1alpha1.Elasticsearch{Status: v1alpha1.ElasticsearchStatus{Health: v1alpha1.ElasticsearchRedHealth}},
+				es:          esv1beta1.Elasticsearch{Status: esv1beta1.ElasticsearchStatus{Health: esv1beta1.ElasticsearchRedHealth}},
 				actualSsets: sset.StatefulSetList{sset.TestSset{Replicas: 3, Master: true, Data: true}.Build()},
 			},
 			want: 0,
@@ -359,7 +296,7 @@
 		{
 			name: "unknown health: no disruption allowed",
 			args: args{
-				es:          v1alpha1.Elasticsearch{Status: v1alpha1.ElasticsearchStatus{Health: v1alpha1.ElasticsearchUnknownHealth}},
+				es:          esv1beta1.Elasticsearch{Status: esv1beta1.ElasticsearchStatus{Health: esv1beta1.ElasticsearchUnknownHealth}},
 				actualSsets: sset.StatefulSetList{sset.TestSset{Replicas: 3, Master: true, Data: true}.Build()},
 			},
 			want: 0,
@@ -367,7 +304,7 @@
 		{
 			name: "green health: 1 disruption allowed",
 			args: args{
-				es:          v1alpha1.Elasticsearch{Status: v1alpha1.ElasticsearchStatus{Health: v1alpha1.ElasticsearchGreenHealth}},
+				es:          esv1beta1.Elasticsearch{Status: esv1beta1.ElasticsearchStatus{Health: esv1beta1.ElasticsearchGreenHealth}},
 				actualSsets: sset.StatefulSetList{sset.TestSset{Replicas: 3, Master: true, Data: true}.Build()},
 			},
 			want: 1,
@@ -375,7 +312,7 @@
 		{
 			name: "green health but single-node cluster: 0 disruption allowed",
 			args: args{
-				es:          v1alpha1.Elasticsearch{Status: v1alpha1.ElasticsearchStatus{Health: v1alpha1.ElasticsearchGreenHealth}},
+				es:          esv1beta1.Elasticsearch{Status: esv1beta1.ElasticsearchStatus{Health: esv1beta1.ElasticsearchGreenHealth}},
 				actualSsets: sset.StatefulSetList{sset.TestSset{Replicas: 1, Master: true, Data: true}.Build()},
 			},
 			want: 0,
@@ -383,11 +320,10 @@
 		{
 			name: "green health but only 1 master: 0 disruption allowed",
 			args: args{
-				es: v1alpha1.Elasticsearch{Status: v1alpha1.ElasticsearchStatus{Health: v1alpha1.ElasticsearchGreenHealth}},
+				es: esv1beta1.Elasticsearch{Status: esv1beta1.ElasticsearchStatus{Health: esv1beta1.ElasticsearchGreenHealth}},
 				actualSsets: sset.StatefulSetList{
 					sset.TestSset{Replicas: 1, Master: true, Data: false}.Build(),
 					sset.TestSset{Replicas: 3, Master: false, Data: true}.Build(),
->>>>>>> 2f102890
 				},
 			},
 			want: 0,
@@ -395,7 +331,7 @@
 		{
 			name: "green health but only 1 data node: 0 disruption allowed",
 			args: args{
-				es: v1alpha1.Elasticsearch{Status: v1alpha1.ElasticsearchStatus{Health: v1alpha1.ElasticsearchGreenHealth}},
+				es: esv1beta1.Elasticsearch{Status: esv1beta1.ElasticsearchStatus{Health: esv1beta1.ElasticsearchGreenHealth}},
 				actualSsets: sset.StatefulSetList{
 					sset.TestSset{Replicas: 3, Master: true, Data: false}.Build(),
 					sset.TestSset{Replicas: 1, Master: false, Data: true}.Build(),
@@ -406,7 +342,7 @@
 		{
 			name: "green health but only 1 ingest node: 0 disruption allowed",
 			args: args{
-				es: v1alpha1.Elasticsearch{Status: v1alpha1.ElasticsearchStatus{Health: v1alpha1.ElasticsearchGreenHealth}},
+				es: esv1beta1.Elasticsearch{Status: esv1beta1.ElasticsearchStatus{Health: esv1beta1.ElasticsearchGreenHealth}},
 				actualSsets: sset.StatefulSetList{
 					sset.TestSset{Replicas: 3, Master: true, Data: true, Ingest: false}.Build(),
 					sset.TestSset{Replicas: 1, Ingest: true, Data: true}.Build(),
