--- conflicted
+++ resolved
@@ -126,26 +126,6 @@
 			wantErr:          false,
 		},
 		{
-<<<<<<< HEAD
-=======
-			name: "Sets controller version",
-			reconciler: ReconcileMapsServer{
-				Client:         k8s.NewFakeClient(&emsFixture),
-				recorder:       record.NewFakeRecorder(10),
-				dynamicWatches: watches.NewDynamicWatches(),
-				licenseChecker: license.MockLicenseChecker{EnterpriseEnabled: true},
-				Parameters:     operator.Parameters{OperatorInfo: about.OperatorInfo{BuildInfo: about.BuildInfo{Version: "1.6.0"}}},
-			},
-			post: func(r ReconcileMapsServer) {
-				var reconciled v1alpha1.ElasticMapsServer
-				require.NoError(t, r.Get(context.Background(), nsnFixture, &reconciled))
-				require.Equal(t, map[string]string{annotation.ControllerVersionAnnotation: "1.6.0"}, reconciled.Annotations)
-			},
-			wantRequeueAfter: true, // certificate rotation
-			wantErr:          false,
-		},
-		{
->>>>>>> 085dfde7
 			name: "validates on reconcile",
 			reconciler: ReconcileMapsServer{
 				Client: k8s.NewFakeClient(&v1alpha1.ElasticMapsServer{
