// Copyright Elasticsearch B.V. and/or licensed to Elasticsearch B.V. under one
// or more contributor license agreements. Licensed under the Elastic License;
// you may not use this file except in compliance with the Elastic License.

package defaults

import (
	"reflect"
	"testing"

	"github.com/stretchr/testify/require"
	corev1 "k8s.io/api/core/v1"
	metav1 "k8s.io/apimachinery/pkg/apis/meta/v1"
)

var varFalse = false
var varTrue = true

func TestPodTemplateBuilder_setDefaults(t *testing.T) {
	tests := []struct {
		name          string
		PodTemplate   corev1.PodTemplateSpec
		containerName string
		container     *corev1.Container
		want          corev1.PodTemplateSpec
	}{
		{
			name:          "set defaults on empty pod template",
			PodTemplate:   corev1.PodTemplateSpec{},
			containerName: "mycontainer",
			want: corev1.PodTemplateSpec{
				Spec: corev1.PodSpec{
					AutomountServiceAccountToken: &varFalse,
					Containers: []corev1.Container{
						{
							Name: "mycontainer",
						},
					},
				},
			},
		},
		{
			name: "don't override user automount SA token",
			PodTemplate: corev1.PodTemplateSpec{
				Spec: corev1.PodSpec{
					AutomountServiceAccountToken: &varTrue,
				},
			},
			containerName: "mycontainer",
			want: corev1.PodTemplateSpec{
				Spec: corev1.PodSpec{
					AutomountServiceAccountToken: &varTrue,
					Containers: []corev1.Container{
						{
							Name: "mycontainer",
						},
					},
				},
			},
		},
		{
			name: "append Container on after user-provided ones",
			PodTemplate: corev1.PodTemplateSpec{
				Spec: corev1.PodSpec{
					Containers: []corev1.Container{
						{
							Name: "usercontainer1",
						},
						{
							Name: "usercontainer2",
						},
					},
				},
			},
			containerName: "mycontainer",
			want: corev1.PodTemplateSpec{
				Spec: corev1.PodSpec{
					AutomountServiceAccountToken: &varFalse,
					Containers: []corev1.Container{
						{
							Name: "usercontainer1",
						},
						{
							Name: "usercontainer2",
						},
						{
							Name: "mycontainer",
						},
					},
				},
			},
		},
	}
	for _, tt := range tests {
		t.Run(tt.name, func(t *testing.T) {
			b := &PodTemplateBuilder{
				PodTemplate:   tt.PodTemplate,
				containerName: tt.containerName,
				Container:     tt.container,
			}
			if got := b.setDefaults().PodTemplate; !reflect.DeepEqual(got, tt.want) {
				t.Errorf("PodTemplateBuilder.setDefaults() = %v, want %v", got, tt.want)
			}
		})
	}
}

func TestPodTemplateBuilder_WithLabels(t *testing.T) {
	tests := []struct {
		name        string
		PodTemplate corev1.PodTemplateSpec
		labels      map[string]string
		want        map[string]string
	}{
		{
			name: "append to but don't override user provided pod template labels",
			PodTemplate: corev1.PodTemplateSpec{
				ObjectMeta: metav1.ObjectMeta{
					Labels: map[string]string{
						"a": "b",
						"c": "d",
					},
				},
			},
			labels: map[string]string{
				"a": "anothervalue",
				"e": "f",
			},
			want: map[string]string{
				"a": "b",
				"c": "d",
				"e": "f",
			},
		},
	}
	for _, tt := range tests {
		t.Run(tt.name, func(t *testing.T) {
			b := &PodTemplateBuilder{
				PodTemplate: tt.PodTemplate,
			}
			if got := b.WithLabels(tt.labels).PodTemplate.Labels; !reflect.DeepEqual(got, tt.want) {
				t.Errorf("PodTemplateBuilder.WithLabels() = %v, want %v", got, tt.want)
			}
		})
	}
}

func TestPodTemplateBuilder_WithDockerImage(t *testing.T) {
	containerName := "mycontainer"
	type args struct {
		customImage  string
		defaultImage string
	}
	tests := []struct {
		name        string
		podTemplate corev1.PodTemplateSpec
		args        args
		want        string
	}{
		{
			name:        "use default image if none provided",
			podTemplate: corev1.PodTemplateSpec{},
			args: args{
				customImage:  "",
				defaultImage: "default-image",
			},
			want: "default-image",
		},
		{
			name:        "use custom image if provided",
			podTemplate: corev1.PodTemplateSpec{},
			args: args{
				customImage:  "custom-image",
				defaultImage: "default-image",
			},
			want: "custom-image",
		},
		{
			name: "use podTemplate Container image if provided",
			podTemplate: corev1.PodTemplateSpec{
				Spec: corev1.PodSpec{
					Containers: []corev1.Container{
						{
							Name:  containerName,
							Image: "Container-image",
						},
					},
				},
			},
			args: args{
				customImage:  "custom-image",
				defaultImage: "default-image",
			},
			want: "Container-image",
		},
	}
	for _, tt := range tests {
		t.Run(tt.name, func(t *testing.T) {
			b := NewPodTemplateBuilder(tt.podTemplate, containerName)
			if got := b.WithDockerImage(tt.args.customImage, tt.args.defaultImage).Container.Image; !reflect.DeepEqual(got, tt.want) {
				t.Errorf("PodTemplateBuilder.WithDockerImage() = %v, want %v", got, tt.want)
			}
		})
	}
}

func TestPodTemplateBuilder_WithReadinessProbe(t *testing.T) {
	containerName := "mycontainer"
	tests := []struct {
		name           string
		PodTemplate    corev1.PodTemplateSpec
		readinessProbe corev1.Probe
		want           *corev1.Probe
	}{
		{
			name:        "no readiness probe in pod template: use default one",
			PodTemplate: corev1.PodTemplateSpec{},
			readinessProbe: corev1.Probe{
				Handler: corev1.Handler{
					HTTPGet: &corev1.HTTPGetAction{
						Path: "/probe",
					},
				},
			},
			want: &corev1.Probe{
				Handler: corev1.Handler{
					HTTPGet: &corev1.HTTPGetAction{
						Path: "/probe",
					},
				},
			},
		},
		{
			name: "don't override pod template readiness probe",
			PodTemplate: corev1.PodTemplateSpec{
				Spec: corev1.PodSpec{
					Containers: []corev1.Container{
						{
							Name: containerName,
							ReadinessProbe: &corev1.Probe{
								Handler: corev1.Handler{
									HTTPGet: &corev1.HTTPGetAction{
										Path: "/user-provided",
									},
								},
							},
						},
					},
				},
			},
			readinessProbe: corev1.Probe{
				Handler: corev1.Handler{
					HTTPGet: &corev1.HTTPGetAction{
						Path: "/probe",
					},
				},
			},
			want: &corev1.Probe{
				Handler: corev1.Handler{
					HTTPGet: &corev1.HTTPGetAction{
						Path: "/user-provided",
					},
				},
			},
		},
	}
	for _, tt := range tests {
		t.Run(tt.name, func(t *testing.T) {
			b := NewPodTemplateBuilder(tt.PodTemplate, containerName)
			if got := b.WithReadinessProbe(tt.readinessProbe).Container.ReadinessProbe; !reflect.DeepEqual(got, tt.want) {
				t.Errorf("PodTemplateBuilder.WithReadinessProbe() = %v, want %v", got, tt.want)
			}
		})
	}
}

<<<<<<< HEAD
=======
func TestPodTemplateBuilder_WithResources(t *testing.T) {
	containerName := "mycontainer"
	tests := []struct {
		name        string
		PodTemplate corev1.PodTemplateSpec
		resources   corev1.ResourceRequirements
		want        corev1.ResourceRequirements
	}{
		{
			name:        "set default resources",
			PodTemplate: corev1.PodTemplateSpec{},
			resources: corev1.ResourceRequirements{
				Limits: corev1.ResourceList{corev1.ResourceMemory: resource.MustParse("1Gi")},
			},
			want: corev1.ResourceRequirements{
				Limits: corev1.ResourceList{corev1.ResourceMemory: resource.MustParse("1Gi")},
			},
		},
		{
			name: "don't override user-provided resource",
			PodTemplate: corev1.PodTemplateSpec{
				Spec: corev1.PodSpec{
					Containers: []corev1.Container{
						{
							Name: containerName,
							Resources: corev1.ResourceRequirements{
								Limits: corev1.ResourceList{corev1.ResourceMemory: resource.MustParse("2Gi")},
							},
						},
					},
				},
			},
			resources: corev1.ResourceRequirements{
				Limits: corev1.ResourceList{corev1.ResourceMemory: resource.MustParse("1Gi")},
			},
			want: corev1.ResourceRequirements{
				Limits: corev1.ResourceList{corev1.ResourceMemory: resource.MustParse("2Gi")},
			},
		},
	}
	for _, tt := range tests {
		t.Run(tt.name, func(t *testing.T) {
			b := NewPodTemplateBuilder(tt.PodTemplate, containerName)
			if got := b.WithResources(tt.resources).Container.Resources; !reflect.DeepEqual(got, tt.want) {
				t.Errorf("PodTemplateBuilder.WithResources() = %v, want %v", got, tt.want)
			}
		})
	}
}

func TestPodTemplateBuilder_WithAffinity(t *testing.T) {
	defaultAffinity := &corev1.Affinity{
		NodeAffinity: &corev1.NodeAffinity{},
	}

	containerName := "mycontainer"
	tests := []struct {
		name        string
		PodTemplate corev1.PodTemplateSpec
		affinity    *corev1.Affinity
		want        *corev1.Affinity
	}{
		{
			name:        "set default affinity",
			PodTemplate: corev1.PodTemplateSpec{},
			affinity:    defaultAffinity,
			want:        defaultAffinity,
		},
		{
			name: "don't override user-provided affinity",
			PodTemplate: corev1.PodTemplateSpec{
				Spec: corev1.PodSpec{
					Affinity: &corev1.Affinity{},
				},
			},
			affinity: defaultAffinity,
			want:     &corev1.Affinity{},
		},
	}
	for _, tt := range tests {
		t.Run(tt.name, func(t *testing.T) {
			b := NewPodTemplateBuilder(tt.PodTemplate, containerName)
			if got := b.WithAffinity(tt.affinity).PodTemplate.Spec.Affinity; !reflect.DeepEqual(got, tt.want) {
				t.Errorf("PodTemplateBuilder.WithAffinity() = %v, want %v", got, tt.want)
			}
		})
	}
}

>>>>>>> 3a2e208f
func TestPodTemplateBuilder_WithPorts(t *testing.T) {
	containerName := "mycontainer"
	tests := []struct {
		name        string
		PodTemplate corev1.PodTemplateSpec
		ports       []corev1.ContainerPort
		want        []corev1.ContainerPort
	}{
		{
			name:        "set default ports",
			PodTemplate: corev1.PodTemplateSpec{},
			ports: []corev1.ContainerPort{
				{Name: "http", ContainerPort: int32(8080), Protocol: corev1.ProtocolTCP},
			},
			want: []corev1.ContainerPort{
				{Name: "http", ContainerPort: int32(8080), Protocol: corev1.ProtocolTCP},
			},
		},
		{
			name: "append to but don't override user provided ports",
			PodTemplate: corev1.PodTemplateSpec{
				Spec: corev1.PodSpec{
					Containers: []corev1.Container{
						{
							Name: containerName,
							Ports: []corev1.ContainerPort{
								{Name: "a", ContainerPort: int32(8080), Protocol: corev1.ProtocolTCP},
								{Name: "b", ContainerPort: int32(8081), Protocol: corev1.ProtocolTCP},
								{Name: "c", ContainerPort: int32(8082), Protocol: corev1.ProtocolTCP},
							},
						},
					},
				},
			},
			ports: []corev1.ContainerPort{
				{Name: "a", ContainerPort: int32(9999), Protocol: corev1.ProtocolTCP},
				{Name: "b", ContainerPort: int32(7777), Protocol: corev1.ProtocolTCP},
				{Name: "d", ContainerPort: int32(8083), Protocol: corev1.ProtocolTCP},
			},
			want: []corev1.ContainerPort{
				{Name: "a", ContainerPort: int32(8080), Protocol: corev1.ProtocolTCP},
				{Name: "b", ContainerPort: int32(8081), Protocol: corev1.ProtocolTCP},
				{Name: "c", ContainerPort: int32(8082), Protocol: corev1.ProtocolTCP},
				{Name: "d", ContainerPort: int32(8083), Protocol: corev1.ProtocolTCP},
			},
		},
	}
	for _, tt := range tests {
		t.Run(tt.name, func(t *testing.T) {
			b := NewPodTemplateBuilder(tt.PodTemplate, containerName)
			if got := b.WithPorts(tt.ports).Container.Ports; !reflect.DeepEqual(got, tt.want) {
				t.Errorf("PodTemplateBuilder.WithPorts() = %v, want %v", got, tt.want)
			}
		})
	}
}

func TestPodTemplateBuilder_WithCommand(t *testing.T) {
	containerName := "mycontainer"
	tests := []struct {
		name        string
		PodTemplate corev1.PodTemplateSpec
		command     []string
		want        []string
	}{
		{
			name:        "set default command",
			PodTemplate: corev1.PodTemplateSpec{},
			command:     []string{"my", "command"},
			want:        []string{"my", "command"},
		},
		{
			name: "don't override user-provided command",
			PodTemplate: corev1.PodTemplateSpec{
				Spec: corev1.PodSpec{
					Containers: []corev1.Container{
						{
							Name:    containerName,
							Command: []string{"user", "provided"},
						},
					},
				}},
			command: []string{"my", "command"},
			want:    []string{"user", "provided"},
		},
	}
	for _, tt := range tests {
		t.Run(tt.name, func(t *testing.T) {
			b := NewPodTemplateBuilder(tt.PodTemplate, containerName)
			if got := b.WithCommand(tt.command).Container.Command; !reflect.DeepEqual(got, tt.want) {
				t.Errorf("PodTemplateBuilder.WithCommand() = %v, want %v", got, tt.want)
			}
		})
	}
}

func TestPodTemplateBuilder_WithVolumes(t *testing.T) {
	containerName := "mycontainer"
	tests := []struct {
		name        string
		PodTemplate corev1.PodTemplateSpec
		volumes     []corev1.Volume
		want        []corev1.Volume
	}{
		{
			name:        "set default volumes",
			PodTemplate: corev1.PodTemplateSpec{},
			volumes:     []corev1.Volume{{Name: "vol1"}, {Name: "vol2"}},
			want:        []corev1.Volume{{Name: "vol1"}, {Name: "vol2"}},
		},
		{
			name: "append to but don't override user-provided volumes",
			PodTemplate: corev1.PodTemplateSpec{
				Spec: corev1.PodSpec{
					Volumes: []corev1.Volume{
						{
							Name: "vol1",
							VolumeSource: corev1.VolumeSource{
								Secret: &corev1.SecretVolumeSource{SecretName: "secret1"},
							},
						},
						{
							Name: "vol2",
							VolumeSource: corev1.VolumeSource{
								Secret: &corev1.SecretVolumeSource{SecretName: "secret2"},
							},
						},
					},
				},
			},
			volumes: []corev1.Volume{
				{
					Name: "vol1",
					VolumeSource: corev1.VolumeSource{
						Secret: &corev1.SecretVolumeSource{SecretName: "dont-override"},
					},
				},
				{
					Name: "vol2",
					VolumeSource: corev1.VolumeSource{
						Secret: &corev1.SecretVolumeSource{SecretName: "dont-override"},
					},
				},
				{
					Name: "vol3",
					VolumeSource: corev1.VolumeSource{
						Secret: &corev1.SecretVolumeSource{SecretName: "secret3"},
					},
				},
			},
			want: []corev1.Volume{
				{
					Name: "vol1",
					VolumeSource: corev1.VolumeSource{
						Secret: &corev1.SecretVolumeSource{SecretName: "secret1"},
					},
				},
				{
					Name: "vol2",
					VolumeSource: corev1.VolumeSource{
						Secret: &corev1.SecretVolumeSource{SecretName: "secret2"},
					},
				},
				{
					Name: "vol3",
					VolumeSource: corev1.VolumeSource{
						Secret: &corev1.SecretVolumeSource{SecretName: "secret3"},
					},
				}},
		},
	}
	for _, tt := range tests {
		t.Run(tt.name, func(t *testing.T) {
			b := NewPodTemplateBuilder(tt.PodTemplate, containerName)
			if got := b.WithVolumes(tt.volumes...).PodTemplate.Spec.Volumes; !reflect.DeepEqual(got, tt.want) {
				t.Errorf("PodTemplateBuilder.WithVolumes() = %v, want %v", got, tt.want)
			}
		})
	}
}

func TestPodTemplateBuilder_WithVolumeMounts(t *testing.T) {
	containerName := "mycontainer"
	tests := []struct {
		name         string
		PodTemplate  corev1.PodTemplateSpec
		volumeMounts []corev1.VolumeMount
		want         []corev1.VolumeMount
	}{
		{
			name:        "set default volume mounts",
			PodTemplate: corev1.PodTemplateSpec{},
			volumeMounts: []corev1.VolumeMount{
				{
					Name: "vm1",
				},
				{
					Name: "vm2",
				},
			},
			want: []corev1.VolumeMount{
				{
					Name: "vm1",
				},
				{
					Name: "vm2",
				},
			},
		},
		{
			name: "append to but don't override user-provided volume mounts",
			PodTemplate: corev1.PodTemplateSpec{
				Spec: corev1.PodSpec{
					Containers: []corev1.Container{
						{
							Name: containerName,
							VolumeMounts: []corev1.VolumeMount{
								{
									Name:      "vm1",
									MountPath: "path1",
								},
								{
									Name:      "vm2",
									MountPath: "path2",
								},
							},
						},
					},
				},
			},
			volumeMounts: []corev1.VolumeMount{
				{
					Name:      "vm1",
					MountPath: "/dont/override",
				},
				{
					Name:      "vm2",
					MountPath: "/dont/override",
				},
				{
					Name:      "vm3",
					MountPath: "path3",
				},
			},
			want: []corev1.VolumeMount{
				{
					Name:      "vm1",
					MountPath: "path1",
				},
				{
					Name:      "vm2",
					MountPath: "path2",
				},
				{
					Name:      "vm3",
					MountPath: "path3",
				},
			},
		},
	}
	for _, tt := range tests {
		t.Run(tt.name, func(t *testing.T) {
			b := NewPodTemplateBuilder(tt.PodTemplate, containerName)
			if got := b.WithVolumeMounts(tt.volumeMounts...).Container.VolumeMounts; !reflect.DeepEqual(got, tt.want) {
				t.Errorf("PodTemplateBuilder.WithVolumeMounts() = %v, want %v", got, tt.want)
			}
		})
	}
}

func TestPodTemplateBuilder_WithEnv(t *testing.T) {
	containerName := "mycontainer"
	tests := []struct {
		name        string
		PodTemplate corev1.PodTemplateSpec
		vars        []corev1.EnvVar
		want        []corev1.EnvVar
	}{
		{
			name:        "set defaults",
			PodTemplate: corev1.PodTemplateSpec{},
			vars: []corev1.EnvVar{
				{Name: "var1"}, {Name: "var2"},
			},
			want: []corev1.EnvVar{
				{Name: "var1"}, {Name: "var2"},
			},
		},
		{
			name: "append to but don't override user provided env vars",
			PodTemplate: corev1.PodTemplateSpec{
				Spec: corev1.PodSpec{
					Containers: []corev1.Container{
						{
							Name: containerName,
							Env: []corev1.EnvVar{
								{
									Name:  "var1",
									Value: "value1",
								},
								{
									Name:  "var2",
									Value: "value2",
								},
							},
						},
					},
				},
			},
			vars: []corev1.EnvVar{
				{
					Name:  "var1",
					Value: "dont override",
				},
				{
					Name:  "var2",
					Value: "dont override",
				},
				{
					Name:  "var3",
					Value: "value3",
				},
			},
			want: []corev1.EnvVar{
				{
					Name:  "var1",
					Value: "value1",
				},
				{
					Name:  "var2",
					Value: "value2",
				},
				{
					Name:  "var3",
					Value: "value3",
				},
			},
		},
	}
	for _, tt := range tests {
		t.Run(tt.name, func(t *testing.T) {
			b := NewPodTemplateBuilder(tt.PodTemplate, containerName)
			if got := b.WithEnv(tt.vars...).Container.Env; !reflect.DeepEqual(got, tt.want) {
				t.Errorf("PodTemplateBuilder.WithEnv() = %v, want %v", got, tt.want)
			}
		})
	}
}

func TestPodTemplateBuilder_WithTerminationGracePeriod(t *testing.T) {
	period := int64(12)
	userPeriod := int64(13)
	tests := []struct {
		name        string
		PodTemplate corev1.PodTemplateSpec
		period      int64
		want        *int64
	}{
		{
			name:        "set default",
			PodTemplate: corev1.PodTemplateSpec{},
			period:      period,
			want:        &period,
		},
		{
			name: "don't override user-specified value",
			PodTemplate: corev1.PodTemplateSpec{
				Spec: corev1.PodSpec{
					TerminationGracePeriodSeconds: &userPeriod,
				},
			},
			period: period,
			want:   &userPeriod,
		},
	}
	for _, tt := range tests {
		t.Run(tt.name, func(t *testing.T) {
			b := NewPodTemplateBuilder(tt.PodTemplate, "")
			if got := b.WithTerminationGracePeriod(tt.period).PodTemplate.Spec.TerminationGracePeriodSeconds; !reflect.DeepEqual(got, tt.want) {
				t.Errorf("PodTemplateBuilder.WithTerminationGracePeriod() = %v, want %v", got, tt.want)
			}
		})
	}
}

func TestPodTemplateBuilder_WithInitContainerDefaults(t *testing.T) {
	defaultVolumeMount := corev1.VolumeMount{
		Name:      "default-volume-mount",
		MountPath: "/default",
	}
	defaultVolumeMounts := []corev1.VolumeMount{defaultVolumeMount}

	tests := []struct {
		name        string
		PodTemplate corev1.PodTemplateSpec
		want        []corev1.Container
	}{
		{
			name:        "no containers to default on",
			PodTemplate: corev1.PodTemplateSpec{},
			want:        nil,
		},
		{
			name: "default but dont override image and volume mounts",
			PodTemplate: corev1.PodTemplateSpec{
				Spec: corev1.PodSpec{
					InitContainers: []corev1.Container{
						{
							Name:  "user-init-container1",
							Image: "user-image",
						},
						{
							Name: "user-init-container2",
							VolumeMounts: []corev1.VolumeMount{{
								Name:      "foo",
								MountPath: "/foo",
							}},
						},
						{
							Name: "user-init-container3",
							VolumeMounts: []corev1.VolumeMount{{
								Name:      "bar",
								MountPath: defaultVolumeMount.MountPath,
							}},
						},
						{
							Name: "user-init-container4",
							VolumeMounts: []corev1.VolumeMount{{
								Name:      defaultVolumeMount.Name,
								MountPath: "/baz",
							}},
						},
					},
				},
			},

			want: []corev1.Container{
				{
					Name:         "user-init-container1",
					Image:        "user-image",
					VolumeMounts: defaultVolumeMounts,
				},
				{
					Name:  "user-init-container2",
					Image: "default-image",
					VolumeMounts: []corev1.VolumeMount{{
						Name:      "foo",
						MountPath: "/foo",
					}, defaultVolumeMount,
					},
				},
				{
					Name:  "user-init-container3",
					Image: "default-image",
					// uses the same mount path as a default mount, so default mount should not be used
					VolumeMounts: []corev1.VolumeMount{{
						Name:      "bar",
						MountPath: defaultVolumeMount.MountPath,
					}},
				},
				{
					Name:  "user-init-container4",
					Image: "default-image",
					// uses the same name as a default mount, so default mount should not be used
					VolumeMounts: []corev1.VolumeMount{{
						Name:      defaultVolumeMount.Name,
						MountPath: "/baz",
					}},
				},
			},
		},
	}
	for _, tt := range tests {
		t.Run(tt.name, func(t *testing.T) {
			b := NewPodTemplateBuilder(tt.PodTemplate, "main").
				WithDockerImage("", "default-image").
				WithVolumeMounts(defaultVolumeMounts...)

			got := b.WithInitContainerDefaults().PodTemplate.Spec.InitContainers

			require.Equal(t, tt.want, got)
		})
	}
}

func TestPodTemplateBuilder_WithInitContainers(t *testing.T) {
	tests := []struct {
		name           string
		PodTemplate    corev1.PodTemplateSpec
		initContainers []corev1.Container
		want           []corev1.Container
	}{
		{
			name:           "set defaults",
			PodTemplate:    corev1.PodTemplateSpec{},
			initContainers: []corev1.Container{{Name: "init-container1"}, {Name: "init-container2"}},
			want:           []corev1.Container{{Name: "init-container1"}, {Name: "init-container2"}},
		},
		{
			name: "append to but don't override user-provided init containers",
			PodTemplate: corev1.PodTemplateSpec{
				Spec: corev1.PodSpec{
					InitContainers: []corev1.Container{
						{
							Name:  "init-container1",
							Image: "image1",
						},
						{
							Name:  "init-container2",
							Image: "image2",
						},
					},
				},
			},
			initContainers: []corev1.Container{
				{
					Name:  "init-container1",
					Image: "dont-override",
				},
				{
					Name:  "init-container2",
					Image: "dont-override",
				},
				{
					Name:  "init-container3",
					Image: "image3",
				},
			},
			want: []corev1.Container{
				{
					Name:  "init-container1",
					Image: "image1",
				},
				{
					Name:  "init-container2",
					Image: "image2",
				},
				{
					Name:  "init-container3",
					Image: "image3",
				},
			},
		},
		{
			name: "prepend provided init containers",
			PodTemplate: corev1.PodTemplateSpec{
				Spec: corev1.PodSpec{
					InitContainers: []corev1.Container{
						{
							Name: "user-init-container1",
						},
						{
							Name: "user-init-container2",
						},
					},
				},
			},
			initContainers: []corev1.Container{
				{
					Name:  "init-container1",
					Image: "init-image",
				},
			},
			want: []corev1.Container{
				{
					Name:  "init-container1",
					Image: "init-image",
				},
				{
					Name: "user-init-container1",
				},
				{
					Name: "user-init-container2",
				},
			},
		},
	}

	for _, tt := range tests {
		t.Run(tt.name, func(t *testing.T) {
			b := NewPodTemplateBuilder(tt.PodTemplate, "main")

			got := b.WithInitContainers(tt.initContainers...).PodTemplate.Spec.InitContainers

			require.Equal(t, tt.want, got)
		})
	}
}<|MERGE_RESOLUTION|>--- conflicted
+++ resolved
@@ -274,58 +274,6 @@
 	}
 }
 
-<<<<<<< HEAD
-=======
-func TestPodTemplateBuilder_WithResources(t *testing.T) {
-	containerName := "mycontainer"
-	tests := []struct {
-		name        string
-		PodTemplate corev1.PodTemplateSpec
-		resources   corev1.ResourceRequirements
-		want        corev1.ResourceRequirements
-	}{
-		{
-			name:        "set default resources",
-			PodTemplate: corev1.PodTemplateSpec{},
-			resources: corev1.ResourceRequirements{
-				Limits: corev1.ResourceList{corev1.ResourceMemory: resource.MustParse("1Gi")},
-			},
-			want: corev1.ResourceRequirements{
-				Limits: corev1.ResourceList{corev1.ResourceMemory: resource.MustParse("1Gi")},
-			},
-		},
-		{
-			name: "don't override user-provided resource",
-			PodTemplate: corev1.PodTemplateSpec{
-				Spec: corev1.PodSpec{
-					Containers: []corev1.Container{
-						{
-							Name: containerName,
-							Resources: corev1.ResourceRequirements{
-								Limits: corev1.ResourceList{corev1.ResourceMemory: resource.MustParse("2Gi")},
-							},
-						},
-					},
-				},
-			},
-			resources: corev1.ResourceRequirements{
-				Limits: corev1.ResourceList{corev1.ResourceMemory: resource.MustParse("1Gi")},
-			},
-			want: corev1.ResourceRequirements{
-				Limits: corev1.ResourceList{corev1.ResourceMemory: resource.MustParse("2Gi")},
-			},
-		},
-	}
-	for _, tt := range tests {
-		t.Run(tt.name, func(t *testing.T) {
-			b := NewPodTemplateBuilder(tt.PodTemplate, containerName)
-			if got := b.WithResources(tt.resources).Container.Resources; !reflect.DeepEqual(got, tt.want) {
-				t.Errorf("PodTemplateBuilder.WithResources() = %v, want %v", got, tt.want)
-			}
-		})
-	}
-}
-
 func TestPodTemplateBuilder_WithAffinity(t *testing.T) {
 	defaultAffinity := &corev1.Affinity{
 		NodeAffinity: &corev1.NodeAffinity{},
@@ -365,7 +313,6 @@
 	}
 }
 
->>>>>>> 3a2e208f
 func TestPodTemplateBuilder_WithPorts(t *testing.T) {
 	containerName := "mycontainer"
 	tests := []struct {
