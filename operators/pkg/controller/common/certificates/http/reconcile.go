--- conflicted
+++ resolved
@@ -255,21 +255,12 @@
 	certData, ok := secret.Data[certificates.CertFileName]
 	if !ok {
 		return true
-<<<<<<< HEAD
-	} else {
-		certs, err := certificates.ParsePEMCerts(certData)
-		if err != nil {
-			log.Error(err, "Invalid certificate data found, issuing new certificate", "namespace", secret.Namespace, "secret_name", secret.Name)
-			return true
-		}
-=======
 	}
 	certs, err := certificates.ParsePEMCerts(certData)
 	if err != nil {
 		log.Error(err, "Invalid certificate data found, issuing new certificate", "namespace", secret.Namespace, "secret_name", secret.Name)
 		return true
 	}
->>>>>>> 4029bfd9
 
 	// look for the certificate based on the CommonName
 	for _, c := range certs {
