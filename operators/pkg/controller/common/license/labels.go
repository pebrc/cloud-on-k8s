--- conflicted
+++ resolved
@@ -10,12 +10,10 @@
 )
 
 const (
-<<<<<<< HEAD
 	// LicenseLabelName is a label pointing to the name of the source enterprise license.
 	LicenseLabelName         = "license.k8s.elastic.co/name"
 	LicenseLabelType         = "license.k8s.elastic.co/type"
 	Type                     = "license"
-	LicenseFileName          = "license"
 	EULAAnnotation           = "elastic.co/eula"
 	EULAAcceptedValue        = "accepted"
 	LicenseInvalidAnnotation = "license.k8s.elastic.co/invalid"
@@ -43,12 +41,6 @@
 		LicenseLabelName: licenseName,
 	}).AsSelector()
 }
-=======
-	// EnterpriseLicenseLabelName is a label pointing to the name of the source enterprise license.
-	EnterpriseLicenseLabelName = "license.k8s.elastic.co/name"
-	ElasticsearchLicenseType   = "elasticsearch-license"
-)
->>>>>>> 7143611d
 
 func NewLicenseByTypeSelector(licenseType string) labels.Selector {
 	return labels.Set(map[string]string{
