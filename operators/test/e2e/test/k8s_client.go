--- conflicted
+++ resolved
@@ -236,13 +236,8 @@
 func (k *K8sClient) GetTransportCert(esName, podName string) (caCert, transportCert []*x509.Certificate, err error) {
 	var secret corev1.Secret
 	key := types.NamespacedName{
-<<<<<<< HEAD
-		Namespace: Namespace,
+		Namespace: Ctx().ManagedNamespace(0),
 		Name:      esname.TransportCertificatesSecret(esName),
-=======
-		Namespace: Ctx().ManagedNamespace(0),
-		Name:      esname.TransportCertsSecret(podName),
->>>>>>> c0616a14
 	}
 	if err = k.Client.Get(key, &secret); err != nil {
 		return nil, nil, err
